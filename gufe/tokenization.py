# This code is part of OpenFE and is licensed under the MIT license.
# For details, see https://github.com/OpenFreeEnergy/gufe
"""
The machinery for tokenizing gufe objects live in this module.
"""
import abc
import datetime
import hashlib
import importlib
from pathlib import Path
import inspect
import copy
<<<<<<< HEAD
import json
=======
import logging
>>>>>>> 2ef78f51
from typing import Dict, Any, Callable, Union, List, Tuple
import weakref
from gufe.custom_json import JSONSerializerDeserializer
from gufe.custom_codecs import PATH_CODEC, NUMPY_CODEC, BYTES_CODEC

_default_json_codecs = [PATH_CODEC, NUMPY_CODEC, BYTES_CODEC]
JSON_HANDLER = JSONSerializerDeserializer(_default_json_codecs)

# maps qualified name strings to the class
TOKENIZABLE_CLASS_REGISTRY: Dict[Tuple[str, str], "GufeTokenizable"] = {}
# maps fully qualified names to a new location
# e.g. if we did a rename:
# ('gufe', 'ProteinComponent') -> ('gufe', 'BiopolymerComponent')
REMAPPED_CLASSES: Dict[Tuple[str, str], Tuple[str, str]] = {}


def register_tokenizable_class(cls):
    TOKENIZABLE_CLASS_REGISTRY[(cls.__module__, cls.__qualname__)] = cls


class _GufeTokenizableMeta(type):
    def __new__(cls, name, bases, classdict):
        componentcls = super().__new__(cls, name, bases, classdict)
        register_tokenizable_class(componentcls)

        return componentcls

    def __call__(cls, *args, **kwargs):
        instance = super().__call__(*args, **kwargs)
        # add to registry if not already present
        TOKENIZABLE_REGISTRY.setdefault(instance.key, instance)
        return instance


class _ABCGufeClassMeta(_GufeTokenizableMeta, abc.ABCMeta):
    # required to make use of abc.ABC in classes that use _ComponentMeta
    # metaclass: see https://stackoverflow.com/questions/57349105/
    ...


class _GufeLoggerAdapter(logging.LoggerAdapter):
    """LoggerAdapter to insert the gufe key into contextual information.

    This allows logging users to use ``%(gufekey)s`` in their logging
    formatter strings, similarly to ``%(name)s`` or ``%(levelname)s``.

    For details on logger adapters, see the Python logging documentation:
    https://docs.python.org/3/library/logging.html#loggeradapter-objects

    Parameters
    ----------
    logger: :class:`logging.Logger`
        the logger for this class
    extra: :class:`.GufeTokenizable`
        the instance this adapter is associated with
    """
    def process(self, msg, kwargs):
        extra = kwargs.get('extra', {})
        if (extra_dict := getattr(self, '_extra_dict', None)) is None:
            try:
                gufekey = self.extra.key.split('-')[-1]
            except Exception:
                # no matter what happened, we have a bad key
                gufekey = "UNKNOWN"
                save_extra_dict = False
            else:
                save_extra_dict = True

            extra_dict = {
                'gufekey': gufekey
            }

            if save_extra_dict:
                self._extra_dict = extra_dict

        extra.update(extra_dict)
        kwargs['extra'] = extra
        return msg, kwargs


class GufeTokenizable(abc.ABC, metaclass=_ABCGufeClassMeta):
    """Base class for all tokenizeable gufe objects.

    Subclassing from this provides sorting, equality and hashing operators,
    provided that the class implements the `_to_dict` and `_from_dict` method.

    This extra work in serializing is important for hashes that are stable
    *across different Python sessions*.
    """
    def __lt__(self, other):
        return self.key < other.key

    def __eq__(self, other):
        if not isinstance(other, self.__class__):
            return False

        return self.to_keyed_dict() == other.to_keyed_dict()

    def __hash__(self):
        return hash(self.key)

    def _gufe_tokenize(self):
        """Return a list of normalized inputs for `gufe.base.tokenize`.

        """
        return tokenize(self)
        # return normalize(self.to_keyed_dict(include_defaults=False))

    @property
    def logger(self):
        """Return logger adapter for this instance"""
        if (adapter := getattr(self, '_logger', None)) is None:
            cls = self.__class__
            logname = "gufekey." + cls.__module__ + "." + cls.__qualname__
            logger = logging.getLogger(logname)
            adapter = _GufeLoggerAdapter(logger, self)
            self._logger = adapter
        return adapter


    @property
    def key(self):
        if not hasattr(self, '_key') or self._key is None:
            prefix = self.__class__.__qualname__
            token = tokenize(self)
            self._key = GufeKey(f"{prefix}-{token}")

        return self._key

    def _set_key(self, key: str):
        """Manually set the key.

        This should only be done when reloading an object whose key is not
        deterministic.

        Parameters
        ----------
        key : str
            contents of the GufeKey for this object
        """
        if old_key := getattr(self, '_key', None):
            TOKENIZABLE_REGISTRY.pop(old_key)

        self._key = GufeKey(key)
        TOKENIZABLE_REGISTRY.setdefault(self.key, self)

    @property
    def defaults(self):
        """Dict of default key-value pairs for this `GufeTokenizable` object.

        These defaults are stripped from the dict form of this object produced
        with `to_dict(include_defaults=False) where default values are present.

        """
        return self._defaults()

    @abc.abstractmethod
    def _defaults(self):
        """This method should be overridden to provide the dict of defaults
        appropriate for the `GufeTokenizable` subclass.

        """
        sig = inspect.signature(self.__init__)

        defaults = {
            param.name: param.default for param in sig.parameters.values()
            if param.default is not inspect.Parameter.empty
        }

        return defaults

    @abc.abstractmethod
    def _to_dict(self) -> Dict:
        """This method should be overridden to provide the dict form of the
        `GufeTokenizable` subclass.

        `GufeTokenizable` instances should *not* be used as keys in dicts
        within this object; even though they are hashable, this makes
        serialization into e.g. JSON difficult.

        """
        raise NotImplementedError()

    @classmethod
    @abc.abstractmethod
    def _from_dict(cls, dct: Dict):
        """This method should be overridden to receive the dict form of the
        `GufeTokenizable` subclass and generate an instance from it.

        """
        raise NotImplementedError()

    def to_dict(self, include_defaults=True) -> dict:
        """Generate full dict representation, with all referenced
        `GufeTokenizable` objects also given in full dict representations.

        Parameters
        ----------
        include_defaults : bool
            If `False`, strip keys from dict representation with values equal
            to those in `defaults`.

        See also
        --------
        :meth:`GufeTokenizable.to_shallow_dict`
        :meth:`GufeTokenizable.to_keyed_dict`

        """
        dct = dict_encode_dependencies(self)

        if not include_defaults:
            for key, value in self.defaults.items():
                if dct.get(key) == value:
                    dct.pop(key)

        return dct

    @classmethod
    def from_dict(cls, dct: Dict):
        """Generate an instance from full dict representation.

        Parameters
        ----------
        dct : Dict
            A dictionary produced by `to_dict` to instantiate from.
            If an identical instance already exists in memory, it will be
            returned.  Otherwise, a new instance will be returned.

        """
        return dict_decode_dependencies(dct)

    def to_keyed_dict(self, include_defaults=True) -> Dict:
        """Generate keyed dict representation, with all referenced
        `GufeTokenizable` objects given in keyed representations.

        A keyed representation of an object is a dict of the form:

            {':gufe-key:': <GufeTokenizable.key>}

        These function as stubs to allow for serialization and storage of
        `GufeTokenizable` objects with minimal duplication.

        The original object can be re-assembled with `from_keyed_dict`.

        See also
        --------
        :meth:`GufeTokenizable.to_dict`
        :meth:`GufeTokenizable.to_shallow_dict`

        """
        dct = key_encode_dependencies(self)

        if not include_defaults:
            for key, value in self.defaults.items():
                if dct.get(key) == value:
                    dct.pop(key)

        return dct

    @classmethod
    def from_keyed_dict(cls, dct: Dict):
        """Generate an instance from keyed dict representation.

        Parameters
        ----------
        dct : Dict
            A dictionary produced by `to_keyed_dict` to instantiate from.
            If an identical instance already exists in memory, it will be
            returned.  Otherwise, a new instance will be returned.

        """
        return key_decode_dependencies(dct)

    def to_shallow_dict(self) -> Dict:
        """Generate shallow dict representation, with all referenced
        `GufeTokenizable` objects left intact.

        See also
        --------
        :meth:`GufeTokenizable.to_dict`
        :meth:`GufeTokenizable.to_keyed_dict`

        """
        return to_dict(self)

    @classmethod
    def from_shallow_dict(cls, dct: Dict):
        """Generate an instance from shallow dict representation.

        Parameters
        ----------
        dct : Dict
            A dictionary produced by `to_shallow_dict` to instantiate from.
            If an identical instance already exists in memory, it will be
            returned.  Otherwise, a new instance will be returned.

        """
        return from_dict(dct)

    def copy_with_replacements(self, **replacements):
        dct = self._to_dict()
        if invalid := set(replacements) - set(dct):
            raise ValueError(f"Invalid replacement keys: {invalid}. "
                             f"Allowed keys are: {set(dct)}")

        dct.update(replacements)
        return self._from_dict(dct)


class GufeKey(str):
    def __repr__(self):   # pragma: no cover
        return f"<GufeKey('{str(self)}')>"

    def to_dict(self):
        return {':gufe-key:': str(self)}


# TOKENIZABLE_REGISTRY: Dict[str, weakref.ref[GufeTokenizable]] = {}
TOKENIZABLE_REGISTRY: weakref.WeakValueDictionary[str, GufeTokenizable] = weakref.WeakValueDictionary()
"""Registry of tokenizable objects.

Used to avoid duplication of tokenizable `gufe` objects in memory when
deserialized.  Each key is a token, each value the corresponding object.

We use a `weakref.WeakValueDictionary` here to avoid holding references to
objects that are no longer referenced anywhere else.

"""


def module_qualname(obj):
    return {'__qualname__': obj.__class__.__qualname__,
            '__module__': obj.__class__.__module__}


def is_gufe_obj(obj: Any):
    return isinstance(obj, GufeTokenizable)


def is_gufe_dict(dct: Any):
    return (isinstance(dct, dict) and '__qualname__' in dct
            and '__module__' in dct)


def is_gufe_key_dict(dct: Any):
    return isinstance(dct, dict) and ":gufe-key:" in dct


# conveniences to get a class from module/class name
def import_qualname(modname: str, qualname: str, remappings=REMAPPED_CLASSES):
    if (qualname is None) or (modname is None):
        raise ValueError("`__qualname__` or `__module__` cannot be None; "
                         f"unable to identify object {modname}.{qualname}")

    if (modname, qualname) in remappings:
        modname, qualname = remappings[(modname, qualname)]

    result = importlib.import_module(modname)
    for name in qualname.split('.'):
        result = getattr(result, name)

    return result


def get_class(module: str, qualname: str):
    key = module, qualname
    try:
        return TOKENIZABLE_CLASS_REGISTRY[key]
    except KeyError:
        cls = import_qualname(module, qualname, REMAPPED_CLASSES)
        TOKENIZABLE_CLASS_REGISTRY[key] = cls
        return cls


def modify_dependencies(obj: Union[Dict, List], modifier, is_mine, mode, top=True):
    """
    Parameters
    ----------
    obj : Dict or List
        Dictionary or list to traverse. Assumes that only mappings are dict and
        only iterables are list, and that no gufe objects are in the keys of
        dicts
    modifier : Callable[[GufeTokenizable], Any]
        Function that modifies any GufeTokenizable found
    is_mine : Callable[Any, bool]
        Function that determines whether the given object should be
        subjected to the modifier
    mode : {'encode', 'decode'}
        Whether this function is being used to encode a set of
        `GufeTokenizable`s or decode them from dict or key-encoded forms.
        Required to determine when to modify objects found in nested dict/list.
    top : bool
        If `True`, skip modifying `obj` itself; needed for recursive use to
        avoid early stopping on `obj`.
    """
    if is_mine(obj) and not top and mode == 'encode':
        obj = modifier(obj)

    if isinstance(obj, dict):
        obj = {key: modify_dependencies(value, modifier, is_mine, mode=mode, top=False)
               for key, value in obj.items()}

    elif isinstance(obj, list):
        obj = [modify_dependencies(item, modifier, is_mine, mode=mode, top=False)
               for item in obj]

    if is_mine(obj) and not top and mode == 'decode':
        obj = modifier(obj)

    return obj


# encode options
def to_dict(obj: GufeTokenizable) -> Dict:
    dct = obj._to_dict()
    dct.update(module_qualname(obj))
    return dct


def dict_encode_dependencies(obj: GufeTokenizable) -> Dict:
    return modify_dependencies(
        obj.to_shallow_dict(),
        to_dict,
        is_gufe_obj,
        mode='encode',
        top=True
    )


def key_encode_dependencies(obj: GufeTokenizable) -> Dict:
    return modify_dependencies(
        obj.to_shallow_dict(),
        lambda obj: obj.key.to_dict(),
        is_gufe_obj,
        mode='encode',
        top=True
    )


# decode options
def from_dict(dct) -> GufeTokenizable:
    obj = _from_dict(dct)
    # When __new__ is called to create ``obj``, it should be added to the
    # TOKENIZABLE_REGISTRY. However, there seems to be some case (race
    # condition?) where this doesn't happen, leading to a KeyError inside
    # the dictionary if we use []. (When you drop into PDB and run the same
    # line that gave the error, you get the object back.) With ``get``,
    # ``thing`` becomes None, which is also what it would be if the weakref
    # was to a deleted object.
    thing = TOKENIZABLE_REGISTRY.get(obj.key)

    if thing is None:  # -no-cov-
        return obj
    else:
        return thing


def _from_dict(dct: Dict) -> GufeTokenizable:
    module = dct.pop('__module__')
    qualname = dct.pop('__qualname__')

    cls = get_class(module, qualname)
    return cls._from_dict(dct)


def dict_decode_dependencies(dct: Dict) -> GufeTokenizable:
    return from_dict(
        modify_dependencies(dct, from_dict, is_gufe_dict, mode='decode', top=True)
    )


def key_decode_dependencies(dct: Dict) -> GufeTokenizable:
    # this version requires that all dependent objects are already registered
    # responsibility of the storage system that uses this to do so
    dct = modify_dependencies(
        dct,
        lambda d: TOKENIZABLE_REGISTRY[GufeKey(d[":gufe-key:"])],
        is_gufe_key_dict,
        mode='decode',
        top=True
    )
    return from_dict(dct)


## inspired by `dask.base`

# TODO: make this more efficient with a dispatch mechanism
# instead of a series of isinstance checks
def normalize(o):

    # dicts
    if isinstance(o, dict):
        dct = {key: normalize(value) 
               for key, value in o.items()}
        return normalize_dict(dct)

    # lists and tuples
    if isinstance(o, (list, tuple)):
        return list(map(normalize, o))

    # paths
    if isinstance(o, Path):
        return str(o)

    # GufeTokenizable
    method = getattr(o, "_gufe_tokenize", None)
    if method is not None:
        return method()

    # primitives we support
    if isinstance(o,
        (int,
        float,
        str,
        bytes,
        type(None),
        type,
        slice,
        complex,
        type(Ellipsis),
        datetime.date)):
            return o

    if isinstance(o, Exception):
        return 

    raise RuntimeError(
        f"Object {str(o)} cannot be deterministically hashed."
    )


def normalize_dict(d):
    return sorted(d.items(), key=str)


def tokenize(obj: GufeTokenizable) -> str:
    """Generate a deterministic, relatively-stable token from a
    `GufeTokenizable` object.

    Examples
    --------
    >>> from gufe import SolventComponent
    >>> s = SolventComponent()
    >>> tokenize(s)
    'e6eef7519854d35a5ce6c84136b3684c'

    >>> tokenize(s) == tokenize(SolventComponent.from_dict(s.to_dict()))
    True

    """
    # hasher = hashlib.md5(str(normalize(obj)).encode(), usedforsecurity=False)
    dumped = json.dumps(obj.to_keyed_dict(include_defaults=False),
                        sort_keys=True, cls=JSON_HANDLER.encoder)
    hasher = hashlib.md5(dumped.encode(), usedforsecurity=False)
    return hasher.hexdigest()<|MERGE_RESOLUTION|>--- conflicted
+++ resolved
@@ -10,11 +10,8 @@
 from pathlib import Path
 import inspect
 import copy
-<<<<<<< HEAD
+import logging
 import json
-=======
-import logging
->>>>>>> 2ef78f51
 from typing import Dict, Any, Callable, Union, List, Tuple
 import weakref
 from gufe.custom_json import JSONSerializerDeserializer
