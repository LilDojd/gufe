import abc
import hashlib
import warnings
import pathlib
import io
import contextlib
import functools

<<<<<<< HEAD
from typing import Union
=======
from typing import ClassVar, Union, Tuple, ContextManager
>>>>>>> b0682f86

from gufe.storage.errors import (
    MissingExternalResourceError, ChangedExternalResourceError
)


class _ForceContext:
    """Wrapper that forces objects to only be used a context managers.

    Filelike objects can often be used with explicit open/close. This
    requires the returned byteslike to be consumed as a context manager.
    """
    def __init__(self, context):
        self._context = context

    def __enter__(self):
        return self._context.__enter__()

    def __exit__(self, exc_type, exc_value, traceback):
        return self._context.__exit__(exc_type, exc_value, traceback)


class ExternalStorage(abc.ABC):
    """Abstract base for external storage."""

<<<<<<< HEAD
    def _get_hexdigest(self, location):
=======
    allow_changed: ClassVar[bool] = False

    def validate(self, location, metadata):
        if not self.get_metadata(location) == metadata:
            msg = (f"Hash mismatch for {location}: this object "
                   "may have changed.")
            if not self.allow_changed:
                # NOTE: having it here instead of in a DataLoader means that
                # you can only change it for the whole system, instead of
                # for a specific object
                raise ChangedExternalResourceError(
                    msg + " To allow this, set ExternalStorage."
                    "allow_changed = True"
                )
            else:
                warnings.warn(msg)

    def _get_hexdigest(self, location) -> str:
>>>>>>> b0682f86
        """Default method for getting the md5 hexdigest.

        Subclasses may implement faster approaches.
        """
        with self._load_stream(location) as byteslike:
            hasher = hashlib.md5()
            # TODO: chunking may give better performance
            hasher.update(byteslike.read())
            digest = hasher.hexdigest()

        return digest

    def get_metadata(self, location: str) -> str:
        """
        Obtain the metadata associated with the actual stored data.

        We always and only obtain the metadata *after* the data has been
        stored. This is because some potential metadata fields, such as
        last-modified timestamps, may not be known until the data is stored.

        Parameters
        ----------
        location : str
            the label to obtain the metadata about

        Returns
        -------
        str :
            hexdigest of the md5 hash of the data
        """
        # NOTE: in the future, this may become a (named)tuple of metadata.
        # Subclasses would implement private methods to get each field.
        return self._get_hexdigest(location)

    def get_filename(self, location) -> str:
        # we'd like to not need to include the get_filename method, but for
        # now some consumers of this may not work with byteslike
        return self._get_filename(location)

<<<<<<< HEAD
    def load_stream(self, location):
=======
    # @force_context
    def load_stream(self, location, metadata) -> ContextManager:
>>>>>>> b0682f86
        """
        Load data for the given chunk in a context manager.

        This returns a ``_ForceContext``, which requires that the returned
        object be used as a context manager. That ``_ForcedContext`` should
        wrap a byteslike objet.

        Subclasses should implement ``_load_stream``.

        Parameters
        ----------
        location : str
            the label for the data to load
        metadata : str
            metadata to validate that the loaded data is still valid

        Returns
<<<<<<< HEAD
        _ForceContext :
            Wrapper around the byteslike
=======
        -------
        _ForceContext : ContextManager
            Wrapper around the filelike
>>>>>>> b0682f86
        """
        return _ForceContext(self._load_stream(location))

    def delete(self, location):
        """
        Delete an existing data chunk from the backend.

        Subclasses should implement ``_delete``.

        Parameters
        ----------
        location : str
            label for the data to delete

        Raises
        ------
        MissingExternalResourceError
            If the resource to be deleted does not exist
        """
        return self._delete(location)

    def store(self, location, byte_data) -> Tuple[str, str]:
        """
        Store given data in the backend.

        Subclasses should implement ``_store``.

        Parameters
        ----------
        location : str
            label associated with the data to store
        byte_data : bytes
            bytes to store

        Returns
        -------
        location : str
            the label as input?
        metadata : str
            the resulting metadata from storing this
        """
        return self._store(location, byte_data)

    def exists(self, location) -> bool:
        """
        Check whether a given label has already been used.

        Subclasses should implement ``_exists``.

        Parameters
        ----------
        location : str
            the label to check for

        Return
        ------
        bool
            True if this label has associated data in the backend, False if
            not
        """
        return self._exists(location)

    @abc.abstractmethod
    def _store(self, location, byte_data):
        """
        For implementers: This should be blocking, even if the storage
        backend allows asynchronous storage.
        """
        raise NotImplementedError()

    @abc.abstractmethod
    def _exists(self, location) -> bool:
        raise NotImplementedError()

    @abc.abstractmethod
    def _delete(self, location):
        raise NotImplementedError()

    @abc.abstractmethod
    def _get_filename(self, location):
        raise NotImplementedError()

    @abc.abstractmethod
    def _load_stream(self, location):
        raise NotImplementedError()


# TODO: this should use pydantic to check init inputs
class FileStorage(ExternalStorage):
    def __init__(self, root_dir: Union[pathlib.Path, str]):
        self.root_dir = pathlib.Path(root_dir)

    def _exists(self, location):
        return self._as_path(location).exists()

    def _store(self, location, byte_data):
        path = self._as_path(location)
        directory = path.parent
        filename = path.name
        # TODO: add some stuff here to catch permissions-based errors
        directory.mkdir(parents=True, exist_ok=True)
        with open(path, mode='wb') as f:
            f.write(byte_data)

        return str(path), self.get_metadata(str(path))

    def _delete(self, location):
        path = self._as_path(location)
        if self.exists(location):
            path.unlink()
        else:
            raise MissingExternalResourceError(
                f"Unable to delete '{str(path)}': File does not exist"
            )

    def _as_path(self, location):
        return self.root_dir / pathlib.Path(location)

    def _get_filename(self, location):
        return str(self._as_path(location))

    def _load_stream(self, location):
        try:
            return open(self._as_path(location), 'rb')
        except OSError as e:
            raise MissingExternalResourceError(str(e))


class MemoryStorage(ExternalStorage):
    """Not for production use, but potentially useful in testing"""
    def __init__(self):
        self._data = {}

    def _exists(self, location):
        return location in self._data

    def _delete(self, location):
        try:
            del self._data[location]
        except KeyError:
            raise MissingExternalResourceError(
                f"Unable to delete '{location}': key does not exist"
            )

    def _store(self, location, byte_data):
        self._data[location] = byte_data
        return location, self.get_metadata(location)

    def _get_filename(self, location):
        # TODO: how to get this to work? how to manage tempfile? maybe a
        # __del__ here?
        pass

    def _load_stream(self, location):
        byte_data = self._data[location]
        stream = io.BytesIO(byte_data)
        return stream<|MERGE_RESOLUTION|>--- conflicted
+++ resolved
@@ -6,11 +6,7 @@
 import contextlib
 import functools
 
-<<<<<<< HEAD
-from typing import Union
-=======
-from typing import ClassVar, Union, Tuple, ContextManager
->>>>>>> b0682f86
+from typing import Union, Tuple, ContextManager
 
 from gufe.storage.errors import (
     MissingExternalResourceError, ChangedExternalResourceError
@@ -36,28 +32,7 @@
 class ExternalStorage(abc.ABC):
     """Abstract base for external storage."""
 
-<<<<<<< HEAD
-    def _get_hexdigest(self, location):
-=======
-    allow_changed: ClassVar[bool] = False
-
-    def validate(self, location, metadata):
-        if not self.get_metadata(location) == metadata:
-            msg = (f"Hash mismatch for {location}: this object "
-                   "may have changed.")
-            if not self.allow_changed:
-                # NOTE: having it here instead of in a DataLoader means that
-                # you can only change it for the whole system, instead of
-                # for a specific object
-                raise ChangedExternalResourceError(
-                    msg + " To allow this, set ExternalStorage."
-                    "allow_changed = True"
-                )
-            else:
-                warnings.warn(msg)
-
     def _get_hexdigest(self, location) -> str:
->>>>>>> b0682f86
         """Default method for getting the md5 hexdigest.
 
         Subclasses may implement faster approaches.
@@ -97,12 +72,7 @@
         # now some consumers of this may not work with byteslike
         return self._get_filename(location)
 
-<<<<<<< HEAD
-    def load_stream(self, location):
-=======
-    # @force_context
-    def load_stream(self, location, metadata) -> ContextManager:
->>>>>>> b0682f86
+    def load_stream(self, location) -> ContextManager:
         """
         Load data for the given chunk in a context manager.
 
@@ -120,14 +90,8 @@
             metadata to validate that the loaded data is still valid
 
         Returns
-<<<<<<< HEAD
         _ForceContext :
             Wrapper around the byteslike
-=======
-        -------
-        _ForceContext : ContextManager
-            Wrapper around the filelike
->>>>>>> b0682f86
         """
         return _ForceContext(self._load_stream(location))
 
